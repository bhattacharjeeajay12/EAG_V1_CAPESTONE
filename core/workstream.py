# core/workstream.py
from dataclasses import dataclass, field
from typing import Dict, Any, Union, List
from config.enums import WorkstreamState
from core.fsm_engine import FSMEngine
from core.fsm_rules import PHASE_TRANSITIONS
from config.enums import Agents, ChatInfo
from core.PlanGenerator import PlanGenerator
from agents.DiscoveryAgent import DiscoveryAgent
import uuid
from nlu.discovery_nlu import DiscoveryNLU
from agents.QueryAgent import QueryAgent # QueryBuilder
from agents.SummarizerAgent import SummarizerAgent
from core.QueryExecutor import QueryExecutorSimple
from pathlib import Path

# @dataclass
class Workstream:
    def __init__(self, phase, target: Dict[str, Any] = None):
        self.id: str
        self.current_state: Union[WorkstreamState, str]
        self.current_phase: str = phase
        self.first_phase: Union[Agents, str] = phase
        self.target: Dict[str, Any] = target
        self.chats: List[Dict[str, Any]] = field(default_factory=list)
        self.processing: Dict[str, Any] = field(default_factory=dict)
        # Make FSM an instance attribute so it's not shared between objects
        self.fsm: FSMEngine = field(default_factory=lambda: FSMEngine(PHASE_TRANSITIONS))
        self.specification_list: List[Dict[str, Any]] = field(default_factory=list)
        self.specification_Ask: bool = field(default=True, init=True, repr=True)
        self.all_phases: Dict[str, Any] = field(default_factory=dict)
        self.discoveryPlanGenerator: PlanGenerator = field(default_factory=lambda: PlanGenerator(type=phase))
        self.discoveryNer: DiscoveryAgent = field(default_factory=lambda: DiscoveryAgent(subcategory=target.get("subcategory") if target else None))
        self.consolidated_entities : List[Dict[str, Any]] = []
        self.last_query_result: Dict[str, Any] | None = None

    def get_workstream_id(self):
        return self.id

    def get_state(self):
        return self.current_state

    def get_phase(self):
        return self.current_phase

    def get_target_entity(self):
        return self.target
    def get_chats(self):
        return self.chats

    def add_chat_in_ws(self, msg_type: str, message: Any) -> bool:
        """
        A sample chats looks like this:
        chats = [
                    {chat_id, user_message, ai_message, processed = [{}, {}, {}]},
                    {chat_id, user_message, ai_message, processed = [{}, {}, {}]},
                    ...
        ]
        """
        if msg_type == ChatInfo.user_message:
            # chats = self.workstreams[ws_id].chats
            chat_obj = {
                            ChatInfo.chat_id: uuid.uuid4(),
                            ChatInfo.user_message: message,
                            ChatInfo.ai_message: None,
                            ChatInfo.processed: []}
            self.chats.append(chat_obj)
            return True

        elif msg_type == ChatInfo.ai_message:
            # chats = self.workstreams[ws_id].chats
            if not self.chats:
                raise Exception("Cannot add AI message before a user message")
            if ChatInfo.user_message not in self.chats[-1].keys():
                raise Exception("Cannot add AI message before a user message")
            if ChatInfo.ai_message in self.chats[-1].keys():
                if self.chats[-1][ChatInfo.ai_message] is None:
                    self.chats[-1][ChatInfo.ai_message] = message
                return True
        elif msg_type == ChatInfo.processed.value:
            if not self.chats:
                raise Exception("Cannot add processed information before a user message")
            if ChatInfo.processed in self.chats[-1].keys():
                self.chats[-1][ChatInfo.processed.value].append(message)
                return True
        return False
    def update_status(self, target_state: Union[WorkstreamState, str]) -> bool:
        """
        Attempt to transition state using the FSM.
        Returns True on success, raises ValueError on invalid transition.
        """

        if self.fsm.can_transition(self.current_state, target_state):
            # preserve original type if it's an Enum, else keep string
            self.current_state = target_state
            return True
        else:
            raise ValueError(f"Invalid transition: {self.current_state} → {target_state}")

    async def get_preplan(self, user_query: str) -> str|None:
        d_output = await self.discoveryNer.run(user_query, self.specification_list, self.specification_Ask)
        self.specification_Ask = False  # Only it will ask for specs once.
        if type(d_output) == str:  # AI response
            self.add_chat_in_ws(ChatInfo.ai_message, d_output)
            return d_output
        return None

    async def run(self, user_query: str) -> str|None:

        if self.first_phase == Agents.DISCOVERY:
            self.add_chat_in_ws(ChatInfo.user_message, user_query)

            #pre plan stuff
            if self.specification_Ask:
                d_output = await self.get_preplan(user_query)
                if d_output is not None:
                    return d_output
                else:
                    raise Exception("While generating exception error occurred in preplan")

            # generate the plan
            plan = await self.discoveryPlanGenerator.run(user_query, self.chats)
            steps = plan.get("steps", [])
            # execute the plan
            for step in steps:
                if step["name"] == "ENTITY_EXTRACTION":
                    spec_nlu = DiscoveryNLU(self.target.get("subcategory"), self.specification_list)
                    spec_nlu_response = await spec_nlu.run(user_query)
                    processed_data = {"process_name": "ENTITY_EXTRACTION",
                                      "output_type": List[Dict[str, Any]],
                                      "output": spec_nlu_response}
                    self.add_chat_in_ws(ChatInfo.processed.value, processed_data)
                if step["name"] == "QUERY_BUILDER_EXECUTOR":
                    # Query Builder
                    query_agent = QueryAgent()
                    query_llm_output = await query_agent.run(current_query=user_query,
                                                       consolidated_entities=self.consolidated_entities,
                                                       chats=self.chats,
                                                       subcategory=self.target.get("subcategory"))
                    pandas_query = query_llm_output.get("pandas_query")

                    # Query Executor
<<<<<<< HEAD
                    # // TODO: Below should be from env
=======
                    # TODO: Below should be from env
                    from pathlib import Path
>>>>>>> ddde64d4
                    DB_DIR = Path(__file__).resolve().parent.parent / "db"
                    REQUIRED_FILES = ["product.json", "specification.json"]
                    for filename in REQUIRED_FILES:
                        path = DB_DIR / filename
                        if not path.exists():
                            raise FileNotFoundError(f"Required data file missing: {path}")
                    
                    executor = QueryExecutorSimple(pandas_query, data_dir=str(DB_DIR))
                    df_result = executor.execute()

                    if df_result is not None:
                        print("Result shape:", df_result.shape)
                        print(df_result)
                        preview = df_result.head(5).to_dict(orient="records")
                        result_payload = {
                            "process_name": "QUERY_RESULT",
                            "output_type": "DataFrame",
                            "row_count": len(df_result),
                            "columns": list(df_result.columns),
                            "preview": preview,
                        }
                        self.last_query_result = result_payload
                        self.add_chat_in_ws(ChatInfo.processed.value, result_payload)
                    else:
                        self.last_query_result = None

                if step["name"] == "SUMMARIZER":
                    # Summarization and follow up
                    summarizer = SummarizerAgent()
                    summary_response = await summarizer.run(
                        current_query=user_query,
                        chats=self.chats,
                        query_result=self.last_query_result,
                    )
                    if summary_response:
                        self.add_chat_in_ws(ChatInfo.ai_message, summary_response)
                        return summary_response

        # if self.current_phase == Agents.DISCOVERY:
        #     self.add_chat_in_ws(ChatInfo.user_message, user_query)
        #     subcategory = self.target.get("subcategory")
        #     if self.current_phase not in self.all_phases:
        #         discovery_phase = DiscoveryAgent(subcategory=subcategory)
        #         self.all_phases[self.current_phase] = discovery_phase
        #     discovery_phase = self.all_phases.get(self.current_phase)
        #
        #     # Step 1. Gather specification using Discovery NLU
        #     d_output = await discovery_phase.run(user_query, self.specification_list, self.specification_Ask)
        #     self.specification_Ask = False  # Only it will ask for specs once.
        #     if type(d_output) == str: # AI response
        #         self.add_chat_in_ws(ChatInfo.ai_message, d_output)
        #         return d_output
        #     else:
        #         # Step 1. Gather specification using Discovery NLU
        #         pass
        return None
        <|MERGE_RESOLUTION|>--- conflicted
+++ resolved
@@ -140,12 +140,8 @@
                     pandas_query = query_llm_output.get("pandas_query")
 
                     # Query Executor
-<<<<<<< HEAD
-                    # // TODO: Below should be from env
-=======
                     # TODO: Below should be from env
                     from pathlib import Path
->>>>>>> ddde64d4
                     DB_DIR = Path(__file__).resolve().parent.parent / "db"
                     REQUIRED_FILES = ["product.json", "specification.json"]
                     for filename in REQUIRED_FILES:
